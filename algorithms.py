--- conflicted
+++ resolved
@@ -168,12 +168,7 @@
     """
     Class representing a population in the simulation.
     """
-
-<<<<<<< HEAD
-    def __init__(self, id_, num_labels=1, ploidy=2):
-=======
     def __init__(self, id_, num_labels=1, max_segments=100, model="hudson"):
->>>>>>> 0b7e04dc
         self.id = id_
         self.start_time = 0
         self.start_size = 1.0
@@ -251,24 +246,6 @@
         occurs within this population.
         """
         ret = sys.float_info.max
-<<<<<<< HEAD
-        k = self.get_num_ancestors()
-        if k > 1:
-            u = random.expovariate(k * (k - 1))
-            if self.growth_rate == 0:
-                ret = self.start_size * u * self.ploidy
-            else:
-                dt = t - self.start_time
-                z = (
-                    1
-                    + self.growth_rate
-                    * self.start_size * self.ploidy
-                    * math.exp(-self.growth_rate * dt)
-                    * u
-                )
-                if z > 0:
-                    ret = math.log(z) / self.growth_rate
-=======
         u = random.expovariate(2 * np)
         if self.growth_rate == 0:
             ret = self.start_size * u
@@ -283,7 +260,6 @@
             )
             if z > 0:
                 ret = math.log(z) / self.growth_rate
->>>>>>> 0b7e04dc
         return ret
 
     def get_common_ancestor_waiting_time_hudson(self):
@@ -1246,13 +1222,8 @@
             self.pedigree_simulate()
         elif self.model == "single_sweep":
             self.single_sweep_simulate()
-<<<<<<< HEAD
         elif self.model == "single_sweep_adjusted":
             self.single_sweep_adjusted()
-=======
-        elif self.model == "smc_k":
-            self.hudson_simulate(end_time)
->>>>>>> 0b7e04dc
         else:
             print("Error: bad model specification -", self.model)
             raise ValueError
