/*
** Copyright (C) 2016-2020 University of Oxford
**
** This file is part of msprime.
**
** msprime is free software: you can redistribute it and/or modify
** it under the terms of the GNU General Public License as published by
** the Free Software Foundation, either version 3 of the License, or
** (at your option) any later version.
**
** msprime is distributed in the hope that it will be useful,
** but WITHOUT ANY WARRANTY; without even the implied warranty of
** MERCHANTABILITY or FITNESS FOR A PARTICULAR PURPOSE.  See the
** GNU General Public License for more details.
**
** You should have received a copy of the GNU General Public License
** along with msprime.  If not, see <http://www.gnu.org/licenses/>.
*/

#include "testlib.h"

static void
test_simple_rate_map(void)
{
    int ret;
    rate_map_t recomb_map;
    double seq_length;
    double positions[][2] = { { 0.0, 1.0 }, { 0.0, 100.0 }, { 0.0, 10000.0 } };
    double rates[] = { 0.0, 1.0 };
    size_t j;

    for (j = 0; j < 3; j++) {
        seq_length = positions[j][1];
        ret = rate_map_alloc(&recomb_map, 1, positions[j], rates);
        CU_ASSERT_EQUAL_FATAL(ret, 0);
        rate_map_print_state(&recomb_map, _devnull);
        CU_ASSERT_EQUAL(rate_map_get_size(&recomb_map), 1);
        CU_ASSERT_EQUAL(rate_map_get_sequence_length(&recomb_map), seq_length);
        ret = rate_map_free(&recomb_map);
        CU_ASSERT_EQUAL_FATAL(ret, 0);
    }
}

static void
test_rate_map_errors(void)
{
    int ret;
    rate_map_t rate_map;
    double positions[] = { 0.0, 1.0, 2.0 };
    double rates[] = { 1.0, 2.0, 0.0 };
    double short_positions[] = { 0.0, 0.25, 0.5 };

    ret = rate_map_alloc(&rate_map, 0, positions, rates);
    CU_ASSERT_EQUAL_FATAL(ret, MSP_ERR_INSUFFICIENT_INTERVALS);
    rate_map_free(&rate_map);

    positions[0] = 1;
    ret = rate_map_alloc(&rate_map, 2, positions, rates);
    CU_ASSERT_EQUAL_FATAL(ret, MSP_ERR_INTERVAL_MAP_START_NON_ZERO);
    rate_map_free(&rate_map);
    positions[0] = 0;

    positions[1] = 3.0;
    ret = rate_map_alloc(&rate_map, 2, positions, rates);
    CU_ASSERT_EQUAL_FATAL(ret, MSP_ERR_INTERVAL_POSITIONS_UNSORTED);
    rate_map_free(&rate_map);
    positions[1] = 1.0;

    positions[0] = -1;
    ret = rate_map_alloc(&rate_map, 2, positions, rates);
    CU_ASSERT_EQUAL_FATAL(ret, MSP_ERR_INTERVAL_MAP_START_NON_ZERO);
    rate_map_free(&rate_map);
    positions[0] = 0.0;

    rates[0] = -1;
    ret = rate_map_alloc(&rate_map, 2, positions, rates);
    CU_ASSERT_EQUAL_FATAL(ret, MSP_ERR_BAD_RATE_VALUE);
    rate_map_free(&rate_map);
    rates[0] = 1.0;

    rates[0] = INFINITY;
    ret = rate_map_alloc(&rate_map, 2, positions, rates);
    CU_ASSERT_EQUAL_FATAL(ret, MSP_ERR_BAD_RATE_VALUE);
    rate_map_free(&rate_map);
    rates[0] = 1.0;

    rates[0] = NAN;
    ret = rate_map_alloc(&rate_map, 2, positions, rates);
    CU_ASSERT_EQUAL_FATAL(ret, MSP_ERR_BAD_RATE_VALUE);
    rate_map_free(&rate_map);
    rates[0] = 1.0;

    ret = rate_map_alloc(&rate_map, 2, positions, rates);
    CU_ASSERT_EQUAL_FATAL(ret, 0);
    rate_map_free(&rate_map);

    ret = rate_map_alloc(&rate_map, 2, short_positions, rates);
    CU_ASSERT_EQUAL_FATAL(ret, 0);
    rate_map_free(&rate_map);
}

static void
verify_rate_map(double length, double *positions, double *rates, size_t size)
{

    int ret;
    rate_map_t rate_map;
    size_t j;
    double *ret_rates, *ret_positions;

    ret_rates = malloc(size * sizeof(double));
    ret_positions = malloc(size * sizeof(double));

    CU_ASSERT_FATAL(ret_rates != NULL);
    CU_ASSERT_FATAL(ret_positions != NULL);

    ret = rate_map_alloc(&rate_map, size, positions, rates);
    CU_ASSERT_EQUAL_FATAL(ret, 0);
    rate_map_print_state(&rate_map, _devnull);
    CU_ASSERT_EQUAL(rate_map_get_size(&rate_map), size);

    CU_ASSERT_EQUAL(ret, 0);
    for (j = 0; j <= size; j++) {
        CU_ASSERT_EQUAL(rate_map.position[j], positions[j]);
        if (j < size) {
            CU_ASSERT_EQUAL(rate_map.rate[j], rates[j]);
        }
    }
    ret = rate_map_free(&rate_map);
    CU_ASSERT_EQUAL_FATAL(ret, 0);
    free(ret_rates);
    free(ret_positions);
}

static void
test_rate_map_examples(void)
{
    double p1[] = { 0, 0.05019838393314813, 0.36933662489552865, 1 };
    double r1[] = { 3.5510784169955434, 4.184964179610539, 3.800808140657212 };
    double p2[] = { 0, 0.125, 0.875, 1, 4, 8, 16 };
    double r2[] = { 0.1, 6.0, 3.333, 2.1, 0.0, 2.2 };

    verify_rate_map(1.0, p1, r1, 3);
    verify_rate_map(1.0, p1, r1, 3);
    verify_rate_map(1.0, p1, r1, 3);

    verify_rate_map(16.0, p2, r2, 6);
    verify_rate_map(16.0, p2, r2, 6);
    verify_rate_map(16.0, p2, r2, 6);
}

static void
test_translate_position_and_recomb_mass(void)
{
    rate_map_t map;
    double p1[] = { 0, 6, 13, 20 };
    double r1[] = { 3, 0, 1 };
    rate_map_alloc(&map, 3, p1, r1);

    /* interval edges */
    CU_ASSERT_EQUAL(rate_map_position_to_mass(&map, 0), 0);
    CU_ASSERT_EQUAL(rate_map_position_to_mass(&map, 6), 18);
    CU_ASSERT_EQUAL(rate_map_position_to_mass(&map, 13), 18);
    CU_ASSERT_EQUAL(rate_map_position_to_mass(&map, 19), 24);
    CU_ASSERT_EQUAL(rate_map_mass_to_position(&map, 0), 0);
    CU_ASSERT_EQUAL(rate_map_mass_to_position(&map, 18), 6);
    CU_ASSERT_EQUAL(rate_map_mass_to_position(&map, 24), 19);

    /* intervals with recombination */
    CU_ASSERT_EQUAL(rate_map_position_to_mass(&map, 4), 12);
    CU_ASSERT_EQUAL(rate_map_position_to_mass(&map, 14), 19);
    CU_ASSERT_EQUAL(rate_map_position_to_mass(&map, 16), 21);
    CU_ASSERT_EQUAL(rate_map_mass_to_position(&map, 12), 4);
    CU_ASSERT_EQUAL(rate_map_mass_to_position(&map, 19), 14);
    CU_ASSERT_EQUAL(rate_map_mass_to_position(&map, 21), 16);

    /* inside recombination interval */
    CU_ASSERT_EQUAL(rate_map_position_to_mass(&map, 8), 18);

    /* max valid position */
    CU_ASSERT_EQUAL(rate_map_position_to_mass(&map, 20), 25);

    /* NaNnoying cases */
#ifdef NDEBUG // test via `meson -Db_ndebug=true ndebug_build`
    CU_ASSERT(isnan(rate_map_position_to_mass(&map, NAN)));
    CU_ASSERT_EQUAL(rate_map_position_to_mass(&map, -INFINITY), 0);
    CU_ASSERT_EQUAL(rate_map_position_to_mass(&map, -1), 0);
    CU_ASSERT_EQUAL(rate_map_position_to_mass(&map, 200), 25);
    CU_ASSERT(isnan(rate_map_position_to_mass(&map, INFINITY)));
#endif

    rate_map_free(&map);
}

static void
test_rate_map_mass_between(void)
{
    rate_map_t discrete_map;
    double p1[] = { 0, 6, 13, 20 };
    double r1[] = { 3, 0, 1 };
    double tol = 1e-9;

    rate_map_alloc(&discrete_map, 3, p1, r1);

    CU_ASSERT_DOUBLE_EQUAL_FATAL(rate_map_mass_between(&discrete_map, 0, 2), 6, tol);

    rate_map_free(&discrete_map);
}

static size_t
get_equal_upper_bounds(const double *values, size_t n_values, double query)
{
    size_t ret;
    ret = idx_1st_upper_bound(values, n_values, query);
    CU_ASSERT_EQUAL(ret, idx_1st_strict_upper_bound(values, n_values, query));
    return ret;
}

static size_t
get_adjacent_upper_bounds(const double *values, size_t n_values, double query)
{
    size_t ret;
    ret = idx_1st_upper_bound(values, n_values, query);
    CU_ASSERT_EQUAL(ret + 1, idx_1st_strict_upper_bound(values, n_values, query));
    return ret;
}

static void
test_binary_search(void)
{
    double values[] = { -10, 10, 20, 30 };
    size_t size = 4;
    size_t idx;

    // Search from bottom
    idx = get_equal_upper_bounds(values, size, -INFINITY);
    CU_ASSERT_EQUAL(idx, 0);
    idx = get_equal_upper_bounds(values, size, -11);
    CU_ASSERT_EQUAL(idx, 0);
    // Exact match
    idx = get_adjacent_upper_bounds(values, size, -10);
    CU_ASSERT_EQUAL(idx, 0);
    // values[index-1] < query <= values[index]
    idx = get_equal_upper_bounds(values, size, 9);
    CU_ASSERT_EQUAL(idx, 1);
    // exact match
    idx = get_adjacent_upper_bounds(values, size, 10);
    CU_ASSERT_EQUAL(idx, 1);
    // Within mid interval
    idx = get_equal_upper_bounds(values, size, 11);
    CU_ASSERT_EQUAL(idx, 2);
    idx = get_equal_upper_bounds(values, size, 19);
    CU_ASSERT_EQUAL(idx, 2);
    // Exact
    idx = get_adjacent_upper_bounds(values, size, 20);
    CU_ASSERT_EQUAL(idx, 2);
    // Within
    idx = get_equal_upper_bounds(values, size, 21);
    CU_ASSERT_EQUAL(idx, 3);
    // Exact
    idx = get_adjacent_upper_bounds(values, size, 30);
    CU_ASSERT_EQUAL(idx, 3);
    // from the top - return last element
    idx = get_equal_upper_bounds(values, size, 31);
    CU_ASSERT_EQUAL(idx, 4);
    // way above - one past, like numpy.searchsorted and C++ std::lower_bound/upper_bound
    idx = get_equal_upper_bounds(values, size, 300);
    CU_ASSERT_EQUAL(idx, 4);
    idx = get_equal_upper_bounds(values, size, INFINITY);
    CU_ASSERT_EQUAL(idx, 4);
    // NaNnoying case
    // like C++ std::lower_bound/upper_bound
    idx = idx_1st_upper_bound(values, size, NAN);
    CU_ASSERT_EQUAL(idx, 0);
    idx = idx_1st_strict_upper_bound(values, size, NAN);
    CU_ASSERT_EQUAL(idx, 4);
}

static void
test_binary_search_repeating(void)
{
    double values_repeating[] = { 0, 10, 10, 30 };
    size_t size = 4;
    size_t idx;

    // Same as above
    idx = get_equal_upper_bounds(values_repeating, size, -1);
    CU_ASSERT_EQUAL(idx, 0);
    // Want leftmost interval
    idx = idx_1st_upper_bound(values_repeating, size, 10);
    CU_ASSERT_EQUAL(idx, 1);
    idx = idx_1st_strict_upper_bound(values_repeating, size, 10);
    CU_ASSERT_EQUAL(idx, 3);
    // Same as above
    idx = get_equal_upper_bounds(values_repeating, size, 11);
    CU_ASSERT_EQUAL(idx, 3);
}

static void
test_binary_search_edge_cases(void)
{
    double values_empty[] = {};
    size_t idx;

    // Empty list
    idx = get_equal_upper_bounds(values_empty, 0, 0);
    CU_ASSERT_EQUAL(idx, 0);

    // Size 1 list
    double values_one[] = { 10 };

    // below
    idx = get_equal_upper_bounds(values_one, 1, 9);
    CU_ASSERT_EQUAL(idx, 0);
    // exact
    idx = get_adjacent_upper_bounds(values_one, 1, 10);
    CU_ASSERT_EQUAL(idx, 0);
    // above
    idx = get_equal_upper_bounds(values_one, 1, 11);
    CU_ASSERT_EQUAL(idx, 1);

    // Size 2 list
    double values_two[] = { 10, 20 };
    idx = get_equal_upper_bounds(values_two, 2, 9);
    CU_ASSERT_EQUAL(idx, 0);
    idx = get_adjacent_upper_bounds(values_two, 2, 10);
    CU_ASSERT_EQUAL(idx, 0);
    idx = get_equal_upper_bounds(values_two, 2, 15);
    CU_ASSERT_EQUAL(idx, 1);
    idx = get_adjacent_upper_bounds(values_two, 2, 20);
    CU_ASSERT_EQUAL(idx, 1);
    idx = get_equal_upper_bounds(values_two, 2, 21);
    CU_ASSERT_EQUAL(idx, 2);

    // All zeros
    double values_zeros[] = { 0, 0, 0 };
    idx = get_equal_upper_bounds(values_zeros, 3, -1);
    CU_ASSERT_EQUAL(idx, 0);
    idx = idx_1st_upper_bound(values_zeros, 3, 0);
    CU_ASSERT_EQUAL(idx, 0);
    idx = idx_1st_strict_upper_bound(values_zeros, 3, 0);
    CU_ASSERT_EQUAL(idx, 3);
    idx = get_equal_upper_bounds(values_zeros, 3, 1);
    CU_ASSERT_EQUAL(idx, 3);
}

static void
verify_search(fast_search_lookup_t *zoom, const double *values, size_t n)
{
    double stop, step, x;
    size_t expect, got;

    step = values[n - 1] / (n * 3.14159);
    if (step == 0) {
        step = values[n - 1];
    }
    stop = values[n - 1] + 2 * step;
    for (x = 0; x < stop; x += step) {
        expect = msp_binary_interval_search(x, values, n);
        got = fast_search_lookup_find(zoom, x) - values;
        CU_ASSERT_EQUAL(expect, got);
    }
}

static void
test_fast_search_lookup_identity(void)
{
    double p[] = { 0.0, 1.0, 2.0, 3.0, 4.0, 5.0 };
    for (size_t n = 2; n <= 6; n++) {
        fast_search_lookup_t speedy;
        CU_ASSERT_EQUAL_FATAL(0, fast_search_lookup_alloc(&speedy, p, n));
        CU_ASSERT_EQUAL(1.0, speedy.query_multiplier);
        CU_ASSERT_EQUAL(n + 1, speedy.num_lookups);
        for (size_t i = 0; i <= n; i++) {
            CU_ASSERT_EQUAL(p + i, speedy.lookups[i]);
        }
        verify_search(&speedy, p, n);
    }
}

static void
test_fast_search_lookup_2powers(void)
{
    {
        double p[] = { 0, 2 };
        size_t n = 2;
        fast_search_lookup_t speedy;
        CU_ASSERT_EQUAL_FATAL(0, fast_search_lookup_alloc(&speedy, p, n));
        CU_ASSERT_EQUAL(0.5, speedy.query_multiplier);
        CU_ASSERT_EQUAL(3, speedy.num_lookups);
        CU_ASSERT_EQUAL(p + 0, speedy.lookups[0]);
        CU_ASSERT_EQUAL(p + n, speedy.lookups[n]);
        verify_search(&speedy, p, n);
        fast_search_lookup_free(&speedy);
    }
    {
        double p[] = { 0, 0.25 };
        size_t n = 2;
        fast_search_lookup_t speedy;
        CU_ASSERT_EQUAL_FATAL(0, fast_search_lookup_alloc(&speedy, p, n));
        CU_ASSERT_EQUAL(4.0, speedy.query_multiplier);
        CU_ASSERT_EQUAL(3, speedy.num_lookups);
        CU_ASSERT_EQUAL(p + 0, speedy.lookups[0]);
        CU_ASSERT_EQUAL(p + n, speedy.lookups[n]);
        verify_search(&speedy, p, n);
        fast_search_lookup_free(&speedy);
    }
    {
        double p[] = { 0, 8 };
        size_t n = 2;
        fast_search_lookup_t speedy;
        CU_ASSERT_EQUAL_FATAL(0, fast_search_lookup_alloc(&speedy, p, n));
        CU_ASSERT_EQUAL(0.125, speedy.query_multiplier);
        CU_ASSERT_EQUAL(3, speedy.num_lookups);
        CU_ASSERT_EQUAL(p + 0, speedy.lookups[0]);
        CU_ASSERT_EQUAL(p + n, speedy.lookups[n]);
        verify_search(&speedy, p, n);
        fast_search_lookup_free(&speedy);
    }
}

static void
test_fast_search_lookup(void)
{
    {
        double p[] = { 0, 0.3, 0.3, 0.5, 1.1, 1.1 };
        size_t n = 6;
        fast_search_lookup_t speedy;
        CU_ASSERT_EQUAL_FATAL(0, fast_search_lookup_alloc(&speedy, p, n));
        CU_ASSERT_EQUAL(4.0, speedy.query_multiplier);
        CU_ASSERT_EQUAL(6, speedy.num_lookups);
        CU_ASSERT_EQUAL(p + 0, speedy.lookups[0]);
        CU_ASSERT_EQUAL(p + 1, speedy.lookups[1]);
        CU_ASSERT_EQUAL(p + 3, speedy.lookups[2]);
        CU_ASSERT_EQUAL(p + 4, speedy.lookups[3]);
        CU_ASSERT_EQUAL(p + 4, speedy.lookups[4]);
        CU_ASSERT_EQUAL(p + 6, speedy.lookups[5]);
        verify_search(&speedy, p, n);
        fast_search_lookup_free(&speedy);
    }
    {
        double p[] = { 0, 6, 13 };
        size_t n = 3;
        fast_search_lookup_t speedy;
        CU_ASSERT_EQUAL_FATAL(0, fast_search_lookup_alloc(&speedy, p, n));
        CU_ASSERT_EQUAL(0.125, speedy.query_multiplier);
        CU_ASSERT_EQUAL(3, speedy.num_lookups);
        CU_ASSERT_EQUAL(p + 0, speedy.lookups[0]);
        CU_ASSERT_EQUAL(p + 2, speedy.lookups[1]);
        CU_ASSERT_EQUAL(p + 3, speedy.lookups[2]);
        verify_search(&speedy, p, n);
        fast_search_lookup_free(&speedy);
    }
}

static void
test_fast_search_lookup_zeros(void)
{
    const double highest_power = exp2(DBL_MAX_EXP - 1);
    CU_ASSERT_EQUAL_FATAL(2, highest_power * DBL_MIN);
    double p[] = { 0.0, 0.0, 0.0, nextafter(0.0, 1), DBL_MIN, DBL_MIN };
    {
        size_t n = 1;
        fast_search_lookup_t speedy;
        CU_ASSERT_EQUAL_FATAL(0, fast_search_lookup_alloc(&speedy, p, n));
        CU_ASSERT_EQUAL(2, speedy.num_lookups);
        CU_ASSERT_EQUAL(p + 0, speedy.lookups[0]);
        CU_ASSERT_EQUAL(p + n, speedy.lookups[1]);
        verify_search(&speedy, p, n);
        fast_search_lookup_free(&speedy);
    }
    {
        size_t n = 3;
        fast_search_lookup_t speedy;
        CU_ASSERT_EQUAL_FATAL(0, fast_search_lookup_alloc(&speedy, p, n));
        CU_ASSERT_EQUAL(highest_power, speedy.query_multiplier);
        CU_ASSERT_EQUAL(2, speedy.num_lookups);
        CU_ASSERT_EQUAL(p + 0, speedy.lookups[0]);
        CU_ASSERT_EQUAL(p + n, speedy.lookups[1]);
        verify_search(&speedy, p, n);
        fast_search_lookup_free(&speedy);
    }
    {
        size_t n = 4;
        fast_search_lookup_t speedy;
        CU_ASSERT_EQUAL_FATAL(0, fast_search_lookup_alloc(&speedy, p, n));
        CU_ASSERT_EQUAL(highest_power, speedy.query_multiplier);
        CU_ASSERT_EQUAL(2, speedy.num_lookups);
        CU_ASSERT_EQUAL(p + 0, speedy.lookups[0]);
        CU_ASSERT_EQUAL(p + n, speedy.lookups[1]);
        verify_search(&speedy, p, n);
        fast_search_lookup_free(&speedy);
    }
    {
        size_t n = 6;
        fast_search_lookup_t speedy;
        CU_ASSERT_EQUAL_FATAL(0, fast_search_lookup_alloc(&speedy, p, n));
        CU_ASSERT_EQUAL(highest_power, speedy.query_multiplier);
        CU_ASSERT_EQUAL(4, speedy.num_lookups);
        CU_ASSERT_EQUAL(p + 0, speedy.lookups[0]);
        CU_ASSERT_EQUAL(p + 4, speedy.lookups[1]);
        CU_ASSERT_EQUAL(p + 4, speedy.lookups[2]);
        CU_ASSERT_EQUAL(p + n, speedy.lookups[3]);
        verify_search(&speedy, p, n);
        fast_search_lookup_free(&speedy);
    }
}

static void
test_fast_search_lookup_bad_input(void)
{
    {
        double p[] = {};
        fast_search_lookup_t speedy;
        CU_ASSERT(0 != fast_search_lookup_alloc(&speedy, p, 0));
        fast_search_lookup_free(&speedy);
    }
    {
        double p[] = { 1, 2 };
        fast_search_lookup_t speedy;
        CU_ASSERT(0 != fast_search_lookup_alloc(&speedy, p, 2));
        fast_search_lookup_free(&speedy);
    }
    {
        double p[] = { -1, 2 };
        fast_search_lookup_t speedy;
        CU_ASSERT(0 != fast_search_lookup_alloc(&speedy, p, 2));
        fast_search_lookup_free(&speedy);
    }
}

static void
test_interval_map(void)
{
    int ret;
    size_t j;
    rate_map_t imap;
    double position[] = { 0, 1, 2, 3, 4, 5, 6 };
    double value[] = { 0.1, 1.1, 2.1, 3.1, 4.1, 5.1 };

    ret = rate_map_alloc(&imap, 0, NULL, NULL);
    CU_ASSERT_EQUAL_FATAL(ret, MSP_ERR_INSUFFICIENT_INTERVALS);
    rate_map_free(&imap);

    for (j = 1; j < 7; j++) {
        ret = rate_map_alloc(&imap, j, position, value);
        CU_ASSERT_EQUAL_FATAL(ret, 0);
        CU_ASSERT_EQUAL(rate_map_get_size(&imap), j);
        CU_ASSERT_EQUAL(rate_map_get_sequence_length(&imap), j);
        rate_map_print_state(&imap, _devnull);
        rate_map_free(&imap);
    }

    position[0] = 1;
    ret = rate_map_alloc(&imap, 6, position, value);
    CU_ASSERT_EQUAL_FATAL(ret, MSP_ERR_INTERVAL_MAP_START_NON_ZERO);
    rate_map_free(&imap);

    position[0] = 0;
    position[1] = -1;
    ret = rate_map_alloc(&imap, 6, position, value);
    CU_ASSERT_EQUAL_FATAL(ret, MSP_ERR_INTERVAL_POSITIONS_UNSORTED);
    rate_map_free(&imap);
    position[1] = 0;

    position[1] = NAN;
    ret = rate_map_alloc(&imap, 6, position, value);
    CU_ASSERT_EQUAL_FATAL(ret, MSP_ERR_NONFINITE_INTERVAL_POSITION);
    rate_map_free(&imap);
    position[1] = 0;
}

int
main(int argc, char **argv)
{
    CU_TestInfo tests[] = {
        { "test_simple_rate_map", test_simple_rate_map },
        { "test_rate_map_errors", test_rate_map_errors },
        { "test_rate_map_examples", test_rate_map_examples },
        { "test_translate_position_and_recomb_mass",
            test_translate_position_and_recomb_mass },
        { "test_rate_map_mass_between", test_rate_map_mass_between },
<<<<<<< HEAD
        { "test_binary_search", test_msp_binary_interval_search },
        { "test_binary_search_repeating", test_msp_binary_interval_search_repeating },
        { "test_binary_search_edge_cases", test_msp_binary_interval_search_edge_cases },
        { "test_fast_search_lookup_identity", test_fast_search_lookup_identity },
        { "test_fast_search_lookup_2powers", test_fast_search_lookup_2powers },
        { "test_fast_search_lookup", test_fast_search_lookup },
        { "test_fast_search_lookup_zeros", test_fast_search_lookup_zeros },
        { "test_fast_search_lookup_bad_input", test_fast_search_lookup_bad_input },
=======
        { "test_binary_search", test_binary_search },
        { "test_binary_search_repeating", test_binary_search_repeating },
        { "test_binary_search_edge_cases", test_binary_search_edge_cases },
>>>>>>> 1d699e9c
        { "test_interval_map", test_interval_map },
        CU_TEST_INFO_NULL,
    };

    return test_main(tests, argc, argv);
}<|MERGE_RESOLUTION|>--- conflicted
+++ resolved
@@ -580,20 +580,14 @@
         { "test_translate_position_and_recomb_mass",
             test_translate_position_and_recomb_mass },
         { "test_rate_map_mass_between", test_rate_map_mass_between },
-<<<<<<< HEAD
-        { "test_binary_search", test_msp_binary_interval_search },
-        { "test_binary_search_repeating", test_msp_binary_interval_search_repeating },
-        { "test_binary_search_edge_cases", test_msp_binary_interval_search_edge_cases },
+        { "test_binary_search", test_binary_search },
+        { "test_binary_search_repeating", test_binary_search_repeating },
+        { "test_binary_search_edge_cases", test_binary_search_edge_cases },
         { "test_fast_search_lookup_identity", test_fast_search_lookup_identity },
         { "test_fast_search_lookup_2powers", test_fast_search_lookup_2powers },
         { "test_fast_search_lookup", test_fast_search_lookup },
         { "test_fast_search_lookup_zeros", test_fast_search_lookup_zeros },
         { "test_fast_search_lookup_bad_input", test_fast_search_lookup_bad_input },
-=======
-        { "test_binary_search", test_binary_search },
-        { "test_binary_search_repeating", test_binary_search_repeating },
-        { "test_binary_search_edge_cases", test_binary_search_edge_cases },
->>>>>>> 1d699e9c
         { "test_interval_map", test_interval_map },
         CU_TEST_INFO_NULL,
     };
